--- conflicted
+++ resolved
@@ -415,14 +415,7 @@
                                 self.a.append(a)
                             self.o("][" + str(a['count']) + "]")
         
-<<<<<<< HEAD
-        if tag == "img" and start:
-=======
         if tag == "img" and start and not IGNORE_IMAGES:
-            attrsD = {}
-            for (x, y) in attrs: attrsD[x] = y
-            attrs = attrsD
->>>>>>> a22af4c4
             if has_key(attrs, 'src'):
                 attrs['href'] = attrs['src']
                 alt = attrs.get('alt', '')
